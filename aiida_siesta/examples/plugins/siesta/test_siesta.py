#!/usr/bin/env runaiida
# -*- coding: utf-8 -*-

__copyright__ = u"Copyright (c), 2015, ECOLE POLYTECHNIQUE FEDERALE DE LAUSANNE (Theory and Simulation of Materials (THEOS) and National Centre for Computational Design and Discovery of Novel Materials (NCCR MARVEL)), Switzerland and ROBERT BOSCH LLC, USA. All rights reserved."
__license__ = "MIT license, see LICENSE.txt file"
__version__ = "0.7.0"
__contributors__ = "Andrea Cepellotti, Victor Garcia-Suarez, Alberto Garcia"

import sys
import os

from aiida.common.example_helpers import test_and_get_code
from aiida.common.exceptions import NotExistent

#Siesta calculation on benzene molecule, first to try

################################################################

PsfData = DataFactory('siesta.psf')
ParameterData = DataFactory('parameter')
KpointsData = DataFactory('array.kpoints')
StructureData = DataFactory('structure')

try:
    dontsend = sys.argv[1]
    if dontsend == "--dont-send":
        submit_test = True
    elif dontsend == "--send":
        submit_test = False
    else:
        raise IndexError
except IndexError:
    print >> sys.stderr, ("The first parameter can only be either "
                          "--send or --dont-send")
    sys.exit(1)

try:
    codename = sys.argv[2]
except IndexError:
    codename = 'siesta4.0.1@parsons'

code = test_and_get_code(codename, expected_code_type='siesta.siesta')

#
#--------Set up calculation object first----------------
#

## For remote codes, it is not necessary to manually set the computer,
## since it is set automatically by new_calc
## Otherwise would be:
#computer = code.get_remote_computer()
#calc = code.new_calc(computer=computer)

calc = code.new_calc()
calc.label = "Test Siesta. Benzene molecule"
calc.description = "Test calculation with the Siesta code. Benzene molecule"


calc.set_max_wallclock_seconds(30*60) # 30 min

calc.set_resources({"num_machines": 1, "num_mpiprocs_per_machine": 2})

# A Siesta executable compiled in serial mode might not work properly
# on a computer set up for MPI operation.
# This snippet can be used to check whether a code has been compiled
# with mpi support, and act accordingly
# For this to work, the user has to manually add the record in the
# database. In the verdi shell:
#
# code = load_node(code_PK)
# code.set_extra("mpi",True)
#---------------------------------------------------
#
#code_mpi_enabled =  False
#try:
#    code_mpi_enabled =  code.get_extra("mpi")
#except AttributeError:
#    pass
#calc.set_withmpi(code_mpi_enabled)
#------------------

## Set a queue
queue = None
# calc.set_queue_name(queue)
#---------------------------


#
#--------- Settings ---------------------------------
#
settings_dict={'additional_retrieve_list': ['aiida.BONDS', 'aiida.EIG']}
settings = ParameterData(dict=settings_dict)
calc.use_settings(settings)
#----------------------------------------------------

#
#--------- Structure --------------------------------
#
alat = 15. # angstrom
cell = [[alat, 0., 0.,],
        [0., alat, 0.,],
        [0., 0., alat,],
       ]

# Note an atom tagged (for convenience) with a different label

s = StructureData(cell=cell)
s.append_atom(position=(0.000,0.000,0.468),symbols=['H'])
s.append_atom(position=(0.000,0.000,1.620),symbols=['C'])
s.append_atom(position=(0.000,-2.233,1.754),symbols=['H'])
s.append_atom(position=(0.000,2.233,1.754),symbols=['H'])
s.append_atom(position=(0.000,-1.225,2.327),symbols='C',name="Cred")
s.append_atom(position=(0.000,1.225,2.327),symbols=['C'])
s.append_atom(position=(0.000,-1.225,3.737),symbols=['C'])
s.append_atom(position=(0.000,1.225,3.737),symbols=['C'])
s.append_atom(position=(0.000,-2.233,4.311),symbols=['H'])
s.append_atom(position=(0.000,2.233,4.311),symbols=['H'])
s.append_atom(position=(0.000,0.000,4.442),symbols=['C'])
s.append_atom(position=(0.000,0.000,5.604),symbols=['H'])

elements = list(s.get_symbols_set())
calc.use_structure(s)
#-------------------------------------------------------------

#
# -------------Parameters -------------------------------------
#
# Note the use of '.' in some entries. This will be fixed below.
# Note also that some entries have ':' as separator. This is not
# allowed in Siesta, and will be fixed by the plugin itself. The
# latter case is an unfortunate historical choice. It should not
# be used in modern scripts.
#
params_dict= {
'xc.functional': 'LDA',
'xc.authors': 'CA',
'spin:polarized': True,
'noncollinearspin': False,
'mesh-cutoff': '200.000 Ry',
'max-scfiterations': 1000,
'dm-numberpulay': 5,
'dm-mixingweight': 0.050,
'dm-tolerance': 1.e-4,
'dm-mixscf1': True,
'negl-nonoverlap-int': False,
'solution-method': 'diagon',
'electronic-temperature': '100.000 K',
'md-typeofrun': 'cg',
'md-numcgsteps': 2,
'md-maxcgdispl': '0.200 bohr',
'md-maxforcetol': '0.050 eV/Ang',
'writeforces': True,
'writecoorstep': True,
'xml-write': True,
'write-mulliken-pop': 1,
'%block example-block': """
first line
second line    """,
}
#
# Sanitize, as '.' is not kosher for the database handlers
#
params_dict = { k.replace('.','-') :v for k,v in params_dict.iteritems() }
#
parameters = ParameterData(dict=params_dict)
calc.use_parameters(parameters)
#
#----------------------------------------------------------
#
# Basis Set Info ------------------------------------------
# The basis dictionary follows the 'parameters' convention
#
basis_dict = {
'pao-basistype': 'split',
'pao-splitnorm': 0.150,
'pao-energyshift': '0.020 Ry',
'%block pao-basis-sizes' :"""
C    SZP
Cred SZ
H    SZP  """,
}
#
basis_dict = { k.replace('.','-') :v for k,v in  basis_dict.iteritems() }
#
basis = ParameterData(dict=basis_dict)
calc.use_basis(basis)
#--------------------------------------------------------------


# Pseudopotentials ----------------------------------------------
#
# This exemplifies the handling of pseudos for different species
# Those sharing the same pseudo should be indicated.
# Families support is not yet available for this.
#
raw_pseudos = [ ("C.psf", ['C', 'Cred']),
                ("H.psf", 'H')]

for fname, kinds, in raw_pseudos:
    absname = os.path.realpath(os.path.join(os.path.dirname(__file__),
                                            "data",fname))
    pseudo, created = PsfData.get_or_create(absname,use_first=True)
    if created:
        print "Created the pseudo for {}".format(kinds)
    else:
        print "Using the pseudo for {} from DB: {}".format(kinds,pseudo.pk)
        
    # Attach pseudo node to the calculation
    calc.use_pseudo(pseudo,kind=kinds)
#-------------------------------------------------------------------

<<<<<<< HEAD
## For remote codes, it is not necessary to manually set the computer,
## since it is set automatically by new_calc
#computer = code.get_remote_computer()
#calc = code.new_calc(computer=computer)

calc.set_max_wallclock_seconds(30*60) # 30 min

####### Needed in new version??
#####calc.set_resources({"parallel_env": 'mpi', "tot_num_mpiprocs": 1})
calc.set_resources({"num_machines": 1, "num_mpiprocs_per_machine": 2})
code_mpi_enabled =  False
try:
    code_mpi_enabled =  code.get_extra("mpi")
except AttributeError:
    pass
calc.set_withmpi(code_mpi_enabled)
#------------------
queue = None
# calc.set_queue_name(queue)
#------------------
=======
>>>>>>> 44804736

#from aiida.orm.data.remote import RemoteData
#calc.set_outdir(remotedata)

if submit_test:
    subfolder, script_filename = calc.submit_test()
    print "Test_submit for calculation (uuid='{}')".format(
        calc.uuid)
    print "Submit file in {}".format(os.path.join(
        os.path.relpath(subfolder.abspath),
        script_filename
        ))
else:
    calc.store_all()
    print "created calculation; calc=Calculation(uuid='{}') # ID={}".format(
        calc.uuid,calc.dbnode.pk)
    calc.submit()
    print "submitted calculation; calc=Calculation(uuid='{}') # ID={}".format(
        calc.uuid,calc.dbnode.pk)
<|MERGE_RESOLUTION|>--- conflicted
+++ resolved
@@ -209,29 +209,8 @@
     calc.use_pseudo(pseudo,kind=kinds)
 #-------------------------------------------------------------------
 
-<<<<<<< HEAD
-## For remote codes, it is not necessary to manually set the computer,
-## since it is set automatically by new_calc
-#computer = code.get_remote_computer()
-#calc = code.new_calc(computer=computer)
-
-calc.set_max_wallclock_seconds(30*60) # 30 min
-
 ####### Needed in new version??
 #####calc.set_resources({"parallel_env": 'mpi', "tot_num_mpiprocs": 1})
-calc.set_resources({"num_machines": 1, "num_mpiprocs_per_machine": 2})
-code_mpi_enabled =  False
-try:
-    code_mpi_enabled =  code.get_extra("mpi")
-except AttributeError:
-    pass
-calc.set_withmpi(code_mpi_enabled)
-#------------------
-queue = None
-# calc.set_queue_name(queue)
-#------------------
-=======
->>>>>>> 44804736
 
 #from aiida.orm.data.remote import RemoteData
 #calc.set_outdir(remotedata)
